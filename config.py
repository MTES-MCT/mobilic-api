--- conflicted
+++ resolved
@@ -97,11 +97,6 @@
         "BREVO_COMPANY_SUBSCRIBE_LIST", 19
     )
     CGU_VERSION = os.environ.get("CGU_VERSION", "v1.0")
-<<<<<<< HEAD
-    CGU_RELEASE_DATE = datetime.strptime(
-        os.environ.get("CGU_RELEASE_DATE", "2024-08-01"), "%Y-%m-%d"
-    ).date()
-=======
     CGU_RELEASE_DATE = (
         datetime.strptime(
             os.environ.get("CGU_RELEASE_DATE"), "%Y-%m-%d"
@@ -109,7 +104,6 @@
         if os.environ.get("CGU_RELEASE_DATE")
         else CGU_INITIAL_RELASE_DATE
     )
->>>>>>> 425084d3
 
 
 class DevConfig(Config):
