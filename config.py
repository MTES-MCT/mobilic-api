import json
from datetime import timedelta, datetime
from dotenv import load_dotenv
import os

if os.environ.get("DOTENV_FILE", False):
    load_dotenv(os.environ.get("DOTENV_FILE"))

MOBILIC_ENV = os.environ.get("MOBILIC_ENV", "dev")

BREVO_API_KEY_ENV = "BREVO_API_KEY"

CGU_INITIAL_RELASE_DATE = datetime(2022, 1, 1)
CGU_INITIAL_VERSION = "v1.0"


class Config:
    SQLALCHEMY_DATABASE_URI = os.environ.get(
        "DATABASE_URL", "postgresql://mobilic:mobilic@localhost:5432/mobilic"
    )
    SQLALCHEMY_TRACK_MODIFICATIONS = False
    ECHO_DB_QUERIES = False
    MINIMUM_ACTIVITY_DURATION = timedelta(seconds=0)
    ACCESS_TOKEN_EXPIRATION = timedelta(minutes=5)
    JWT_SECRET_KEY = os.environ.get("JWT_SECRET_KEY", "my-little-secret")
    DISABLE_PASSWORD_CHECK = os.environ.get("DISABLE_PASSWORD_CHECK", False)
    MATTERMOST_WEBHOOK = os.environ.get("MATTERMOST_WEBHOOK")
    OVH_LDP_TOKEN = os.environ.get("OVH_LDP_TOKEN")
    MAXIMUM_TIME_AHEAD_FOR_EVENT = timedelta(minutes=5)
    SIREN_API_KEY = os.environ.get("SIREN_API_KEY")
    FRONTEND_URL = os.environ.get("FRONTEND_URL")
    MAILJET_API_KEY = os.environ.get("MAILJET_API_KEY")
    MAILJET_API_SECRET = os.environ.get("MAILJET_API_SECRET")
    BREVO_API_KEY = os.environ.get(BREVO_API_KEY_ENV)
    FC_CLIENT_ID = os.environ.get("FC_CLIENT_ID")
    FC_CLIENT_SECRET = os.environ.get("FC_CLIENT_SECRET")
    FC_URL = os.environ.get(
        "FC_URL", "https://fcp.integ01.dev-franceconnect.fr"
    )
    AC_CLIENT_ID = os.environ.get("AC_CLIENT_ID")
    AC_CLIENT_SECRET = os.environ.get("AC_CLIENT_SECRET")
    AC_AUTHORIZE_URL = os.environ.get("AC_AUTHORIZE_URL")
    AC_TOKEN_URL = os.environ.get("AC_TOKEN_URL")
    AC_LOGOUT_URL = os.environ.get("AC_LOGOUT_URL")
    AC_USER_INFO_URL = os.environ.get("AC_USER_INFO_URL")
    AC_JWKS_INFO = os.environ.get("AC_JWKS_INFO")
    EMAIL_ACTIVATION_TOKEN_EXPIRATION = timedelta(days=7)
    MATTERMOST_MAIN_CHANNEL = os.environ.get(
        "MATTERMOST_MAIN_CHANNEL", "#startup-mobilic"
    )
    JWT_TOKEN_LOCATION = ["headers", "cookies"]
    JWT_COOKIE_CSRF_PROTECT = False
    JWT_ACCESS_COOKIE_NAME = "at"
    JWT_ACCESS_COOKIE_PATH = "/api"
    JWT_REFRESH_COOKIE_NAME = "rt"
    JWT_REFRESH_COOKIE_PATH = "/api/token"
    JWT_COOKIE_SECURE = True
    JWT_IDENTITY_CLAIM = "identity"
    SESSION_COOKIE_LIFETIME = timedelta(days=365)
    RESET_PASSWORD_TOKEN_EXPIRATION = timedelta(days=1)
    METABASE_COMPANY_DASHBOARD_BASE_URL = os.environ.get(
        "METABASE_COMPANY_DASHBOARD_BASE_URL",
        "https://metabase.mobilic.beta.gouv.fr/dashboard/3?id=",
    )
    USER_READ_TOKEN_EXPIRATION = os.environ.get(
        "USER_READ_TOKEN_EXPIRATION", timedelta(days=7)
    )
    HMAC_SIGNING_KEY = os.environ.get("HMAC_SIGNING_KEY")
    USER_CONTROL_HISTORY_DEPTH = timedelta(days=28)
    MIN_DELAY_BETWEEN_INVITATION_EMAILS = timedelta(
        minutes=os.environ.get(
            "MIN_MINUTES_BETWEEN_INVITATION_EMAILS", 60 * 24
        )
    )
    MIN_MINUTES_BETWEEN_ACTIVATION_EMAILS = timedelta(
        minutes=os.environ.get("MIN_MINUTES_BETWEEN_ACTIVATION_EMAILS", 30)
    )
    ENABLE_NEWSLETTER_SUBSCRIPTION = os.environ.get(
        "ENABLE_NEWSLETTER_SUBSCRIPTION", False
    )
    APISPEC_FORMAT_RESPONSE = lambda x: x
    LIVESTORM_API_TOKEN = os.environ.get("LIVESTORM_API_TOKEN", None)
    DISABLE_EMAIL = os.environ.get("DISABLE_EMAIL", False)
    CONTROL_SIGNING_KEY = os.environ.get("CONTROL_SIGNING_KEY")
    CERTIFICATION_API_KEY = os.environ.get("CERTIFICATION_API_KEY")
    API_KEY_PREFIX = os.environ.get("API_KEY_PREFIX", "mobilic_live_")
    NB_BAD_PASSWORD_TRIES_BEFORE_BLOCKING = 10
    COMPANY_EXCLUDE_ONBOARDING_EMAILS = json.loads(
        os.environ.get("COMPANY_EXCLUDE_ONBOARDING_EMAILS", "[]")
    )
    BATCH_EMAIL_WHITELIST = json.loads(
        os.environ.get("BATCH_EMAIL_WHITELIST", "[]")
    )
    USERS_BLACKLIST = json.loads(os.environ.get("USERS_BLACKLIST", "[]"))
    SENTRY_ENVIRONMENT = os.environ.get("SENTRY_ENVIRONMENT", "development")
    BREVO_COMPANY_SUBSCRIBE_LIST = os.environ.get(
        "BREVO_COMPANY_SUBSCRIBE_LIST", 19
    )
<<<<<<< HEAD
    CGU_VERSION = os.environ.get("CGU_VERSION", "v1.0")
    CGU_RELEASE_DATE = (
        datetime.strptime(
            os.environ.get("CGU_RELEASE_DATE"), "%Y-%m-%d"
        ).date()
        if os.environ.get("CGU_RELEASE_DATE")
        else CGU_INITIAL_RELASE_DATE
    )
=======
    CELERY_BROKER_URL = os.environ.get(
        "CELERY_BROKER_URL", "redis://localhost:6379/0"
    )
    EXPORT_MAX = int(os.environ.get("EXPORT_MAX", 1000))
>>>>>>> f8bfd055


class DevConfig(Config):
    EMAIL_ACTIVATION_TOKEN_EXPIRATION = timedelta(minutes=10)
    ECHO_DB_QUERIES = os.environ.get("ECHO_DB_QUERIES", False)
    FRONTEND_URL = os.environ.get("FRONTEND_URL", "http://localhost:3000")
    JWT_COOKIE_SECURE = False
    MIN_DELAY_BETWEEN_INVITATION_EMAILS = timedelta(
        minutes=os.environ.get("MIN_MINUTES_BETWEEN_INVITATION_EMAILS", 2)
    )
    API_KEY_PREFIX = os.environ.get("API_KEY_PREFIX", "mobilic_dev_")
    BREVO_COMPANY_SUBSCRIBE_LIST = os.environ.get(
        "BREVO_COMPANY_SUBSCRIBE_LIST", 22
    )
    CELERY_BROKER_URL = os.environ.get(
        "CELERY_BROKER_URL", "redis://localhost:6379/0"
    )


class StagingConfig(Config):
    pass


class TestConfig(Config):
    SQLALCHEMY_DATABASE_URI = os.environ.get(
        "DATABASE_URL",
        "postgresql://mobilic-test:mobilic-test@localhost:5433/mobilic-test",
    )
    SQLALCHEMY_TRACK_MODIFICATIONS = False
    DISABLE_EMAIL = True
    CONTROL_SIGNING_KEY = "abc"
    CERTIFICATION_API_KEY = "1234"


class ProdConfig(Config):
    ACCESS_TOKEN_EXPIRATION = timedelta(minutes=100)
    MINIMUM_ACTIVITY_DURATION = timedelta(minutes=0)


class SandboxConfig(Config):
    ACCESS_TOKEN_EXPIRATION = timedelta(days=1)
    MINIMUM_ACTIVITY_DURATION = timedelta(minutes=0)<|MERGE_RESOLUTION|>--- conflicted
+++ resolved
@@ -96,7 +96,10 @@
     BREVO_COMPANY_SUBSCRIBE_LIST = os.environ.get(
         "BREVO_COMPANY_SUBSCRIBE_LIST", 19
     )
-<<<<<<< HEAD
+    CELERY_BROKER_URL = os.environ.get(
+        "CELERY_BROKER_URL", "redis://localhost:6379/0"
+    )
+    EXPORT_MAX = int(os.environ.get("EXPORT_MAX", 1000))
     CGU_VERSION = os.environ.get("CGU_VERSION", "v1.0")
     CGU_RELEASE_DATE = (
         datetime.strptime(
@@ -105,12 +108,6 @@
         if os.environ.get("CGU_RELEASE_DATE")
         else CGU_INITIAL_RELASE_DATE
     )
-=======
-    CELERY_BROKER_URL = os.environ.get(
-        "CELERY_BROKER_URL", "redis://localhost:6379/0"
-    )
-    EXPORT_MAX = int(os.environ.get("EXPORT_MAX", 1000))
->>>>>>> f8bfd055
 
 
 class DevConfig(Config):
