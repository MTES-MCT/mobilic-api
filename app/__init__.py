from flask import Flask, jsonify
from flask_apispec import FlaskApiSpec
from flask_migrate import Migrate
from flask_cors import CORS
from werkzeug.exceptions import HTTPException
import sentry_sdk
from sentry_sdk.integrations.flask import FlaskIntegration
from apispec import APISpec
from apispec.ext.marshmallow import MarshmallowPlugin

import config
from config import MOBILIC_ENV
from app.helpers.db import SQLAlchemyWithStrongRefSession
from app.helpers.errors import MobilicError
from app.helpers.siren import SirenAPIClient
from app.helpers.request_parser import CustomRequestParser
from app.templates.filters import JINJA_CUSTOM_FILTERS
from elasticapm.contrib.flask import ElasticAPM
import logging


app = Flask(__name__)
app.config.update(
    {
        "APISPEC_SPEC": APISpec(
            title="Mobilic",
            version="v1",
            openapi_version="3.0.0",
            plugins=[MarshmallowPlugin()],
        ),
        "APISPEC_WEBARGS_PARSER": CustomRequestParser(),
    }
)

docs = FlaskApiSpec(app)

app.config.from_object(getattr(config, f"{MOBILIC_ENV.capitalize()}Config"))

apm = ElasticAPM(app, logging=logging.ERROR)
siren_api_client = SirenAPIClient(app.config["SIREN_API_KEY"])

for name, filter in JINJA_CUSTOM_FILTERS.items():
    app.template_filter(name)(filter)

from app.helpers.mail import mailer


if app.config["SENTRY_URL"]:
    from app.helpers.sentry import setup_sentry

    setup_sentry()

db = SQLAlchemyWithStrongRefSession(
    app, session_options={"expire_on_commit": False}
)

if app.config["ECHO_DB_QUERIES"]:
    db.engine.echo = True

Migrate(app, db)

CORS(app)

<<<<<<< HEAD
# checking CI
from app.helpers import cli
=======
>>>>>>> 5dbe54b0
from app.helpers.graphql import CustomGraphQLView
from app.controllers import graphql_schema, private_graphql_schema
from app.helpers import logging

from . import commands


@app.before_first_request
def configure_app():
    if MOBILIC_ENV == "prod":
        db.engine.dispose()


graphql_api_path = "/graphql"
graphql_private_api_path = "/unexposed"


app.add_url_rule(
    graphql_api_path,
    view_func=CustomGraphQLView.as_view(
        "graphql", schema=graphql_schema, graphiql=True, batch=True
    ),
)

app.add_url_rule(
    graphql_private_api_path,
    view_func=CustomGraphQLView.as_view(
        "unexposed", schema=private_graphql_schema, graphiql=False
    ),
)

from app.helpers.oauth import oauth_blueprint

app.register_blueprint(oauth_blueprint, url_prefix="/oauth")

from app.controllers.control import control_blueprint

app.register_blueprint(control_blueprint, url_prefix="/control")


@app.route("/debug-sentry")
def trigger_error():
    division_by_zero = 1 / 0


from app.services import service_decorator


@app.route("/services/update-stat-spreadsheet", methods=["POST"])
@service_decorator
def compute_usage_stats():
    from app.services.compute_usage_stats import (
        compute_and_add_usage_stats_snapshot,
    )

    success = False
    try:
        compute_and_add_usage_stats_snapshot()
        success = True
    except Exception as e:
        app.logger.exception(e)

    return (
        "La spreadsheet a été mise à jour"
        if success
        else "La spreadsheet n'a pas pu être mise à jour à cause d'erreurs.",
        200 if success else 500,
    )


from app.controllers.misc import *


@app.route("/services/send-onboarding-emails", methods=["POST"])
@service_decorator
def send_onboarding_emails():
    from app.services.send_onboarding_emails import send_onboarding_emails
    from datetime import date

    send_onboarding_emails(date.today())

    return "C'est fait", 200


@app.errorhandler(MobilicError)
def handle_error(error):
    app.logger.exception(error)
    error.extensions.pop("code")
    error_payload = {"error": error.message, "error_code": error.code}
    if error.extensions:
        error_payload["details"] = error.extensions
    return jsonify(error_payload), error.http_status_code


@app.errorhandler(HTTPException)
def handle_error(error):
    app.logger.exception(error)
    return (
        jsonify(
            {
                "error": error.description,
                "error_code": error.name.upper().replace(" ", "_"),
            }
        ),
        error.code,
    )<|MERGE_RESOLUTION|>--- conflicted
+++ resolved
@@ -17,7 +17,6 @@
 from app.templates.filters import JINJA_CUSTOM_FILTERS
 from elasticapm.contrib.flask import ElasticAPM
 import logging
-
 
 app = Flask(__name__)
 app.config.update(
@@ -61,11 +60,7 @@
 
 CORS(app)
 
-<<<<<<< HEAD
-# checking CI
 from app.helpers import cli
-=======
->>>>>>> 5dbe54b0
 from app.helpers.graphql import CustomGraphQLView
 from app.controllers import graphql_schema, private_graphql_schema
 from app.helpers import logging
