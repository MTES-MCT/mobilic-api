--- conflicted
+++ resolved
@@ -11,9 +11,6 @@
         <li><b>Suivez les étapes indiquées dans notre tutoriel</b> pour inviter vos collaborateurs et configurer votre entreprise.</li>
     </ol>
     <!-- use https://githubraw.com/ to generate url from repo asset file -->
-<<<<<<< HEAD
-    <p><img src="https://cdn.githubraw.com/MTES-MCT/mobilic-api/7619276/app/static/images/invite_employees_v2.gif" alt="Invitez vos salariés"/></p>
-=======
     <p>
         <img
         style="image-rendering: -webkit-optimize-contrast; max-width:600px; width:100%; height:auto; display:block; margin: 0 auto;"
@@ -21,7 +18,6 @@
         alt="Invitez vos salariés"
         />
     </p>
->>>>>>> 8fe14fdd
     <p><b>Besoin d’aide pour démarrer&nbsp;?</b></p>
     <p>Notre équipe est là pour vous accompagner. Vous avez plusieurs options&nbsp;:</p>
     <ul>
