{% extends "transactional_base.html" %}

{% block body %}
    <p>Bonjour,</p>
    <p>
        Vous avez récemment inscrit votre entreprise sur Mobilic. Félicitations d'avoir passé cette première étape dans la gestion simplifiée et réglementaire du temps de travail de vos salariés !
    </p>
    <p>Pour tirer pleinement parti de Mobilic, il ne vous reste qu'à inviter vos équipes à rejoindre votre entreprise sur l'application. Voici comment procéder&nbsp;:</p>
    <ol>
        <li><b>Connectez-vous à votre interface Mobilic</b>.</li>
        <li><b>Suivez les étapes indiquées dans notre tutoriel</b> pour inviter vos collaborateurs et configurer votre entreprise.</li>
    </ol>
    <!-- use https://githubraw.com/ to generate url from repo asset file -->
<<<<<<< HEAD
    <p><img src="https://cdn.githubraw.com/MTES-MCT/mobilic-api/5c96bafa/app/static/images/invite_employees.gif" alt="Invitez vos salariés"/></p>
=======
    <p>
        <img
        style="image-rendering: -webkit-optimize-contrast; max-width:600px; width:100%; height:auto; display:block; margin: 0 auto;"
        src="https://cdn.githubraw.com/MTES-MCT/mobilic-api/7619276/app/static/images/invite_employees_v2.gif"
        alt="Invitez vos salariés"
        />
    </p>
>>>>>>> f35dc6c4
    <p><b>Besoin d’aide pour démarrer&nbsp;?</b></p>
    <p>Notre équipe est là pour vous accompagner. Vous avez plusieurs options&nbsp;:</p>
    <ul>
        <li>📌 <b>Participez à une formation gestionnaire</b> pour maîtriser l’outil en 45 minutes : <a href="{{ webinars_link }}" target="_blank" rel="noopener">lien vers les prochaines dates</a></li>
        <li>🧾 <b>Accédez à nos ressources documentaires</b> pour une utilisation autonome&nbsp;: <a href="{{ resources_link }}" target="_blank" rel="noopener">lien vers les ressources</a>.</li>
    </ul>
    <p>💡 <b>N'oubliez pas&nbsp;:&nbsp;le suivi du temps de travail des salariés est obligatoire via Mobilic ou le LIC</b>.</p>
    <p>Nous restons à votre disposition pour toute question et pour vous assurer une prise en main rapide et efficace de Mobilic.</p>
    <p>Cordialement,</p>
{% endblock %}
<|MERGE_RESOLUTION|>--- conflicted
+++ resolved
@@ -11,9 +11,6 @@
         <li><b>Suivez les étapes indiquées dans notre tutoriel</b> pour inviter vos collaborateurs et configurer votre entreprise.</li>
     </ol>
     <!-- use https://githubraw.com/ to generate url from repo asset file -->
-<<<<<<< HEAD
-    <p><img src="https://cdn.githubraw.com/MTES-MCT/mobilic-api/5c96bafa/app/static/images/invite_employees.gif" alt="Invitez vos salariés"/></p>
-=======
     <p>
         <img
         style="image-rendering: -webkit-optimize-contrast; max-width:600px; width:100%; height:auto; display:block; margin: 0 auto;"
@@ -21,7 +18,6 @@
         alt="Invitez vos salariés"
         />
     </p>
->>>>>>> f35dc6c4
     <p><b>Besoin d’aide pour démarrer&nbsp;?</b></p>
     <p>Notre équipe est là pour vous accompagner. Vous avez plusieurs options&nbsp;:</p>
     <ul>
@@ -31,4 +27,4 @@
     <p>💡 <b>N'oubliez pas&nbsp;:&nbsp;le suivi du temps de travail des salariés est obligatoire via Mobilic ou le LIC</b>.</p>
     <p>Nous restons à votre disposition pour toute question et pour vous assurer une prise en main rapide et efficace de Mobilic.</p>
     <p>Cordialement,</p>
-{% endblock %}
+{% endblock %}