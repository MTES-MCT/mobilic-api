--- conflicted
+++ resolved
@@ -4,7 +4,7 @@
 from enum import Enum
 from cached_property import cached_property
 from flask import render_template
-from datetime import datetime, date
+from datetime import datetime
 from markupsafe import Markup
 
 from app import app
@@ -875,7 +875,6 @@
             _apply_whitelist_if_not_prod=True,
         )
 
-<<<<<<< HEAD
     def send_admin_employee_rejects_cgu_email(self, admins, employee):
         for admin in admins:
             self._send_single(
@@ -916,10 +915,7 @@
             _apply_whitelist_if_not_prod=True,
         )
 
-    def send_admin_export_excel(self, admin, file):
-=======
     def send_admin_export_excel(self, admin, company_name, file):
->>>>>>> 9e6d587f
         self._send_single(
             self._create_message_from_flask_template(
                 template="admin_export_excel.html",
