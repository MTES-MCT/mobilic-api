from app import db
from app.domain.validation import validate_mission
from app.models.address import Address
from app.models.company_known_address import CompanyKnownAddress
from app.models.team import Team
from app.models.vehicle import Vehicle
from app.seed import (
    CompanyFactory,
    UserFactory,
    EmploymentFactory,
    AuthenticatedUserContext,
)
from app.seed.helpers import (
    get_time,
    log_and_validate_mission,
    DEFAULT_PASSWORD,
    AuthenticatedUserContext,
)

SUPER_ADMIN_EMAIL = "super.admin.teams@test.com"


def create_vehicle(id, alias, company):
    vehicle = Vehicle(
        registration_number=f"XXX-00{id}-ABC",
        alias=alias,
        company_id=company.id,
    )
    db.session.add(vehicle)
    return vehicle


def create_address(alias, address, company):
    company_address = CompanyKnownAddress(
        alias=alias,
        address=Address.get_or_create(
            geo_api_data=None, manual_address=address
        ),
        company_id=company.id,
    )
    db.session.add(company_address)
    return company_address


def run_scenario_team_mode():
    company = CompanyFactory.create(
        usual_name=f"Team Mode Ltd", siren=f"00000959"
    )

    super_admin = UserFactory.create(
        email=SUPER_ADMIN_EMAIL,
        password=DEFAULT_PASSWORD,
        first_name="Super",
        last_name="Admin",
    )
    EmploymentFactory.create(
        company=company,
        submitter=super_admin,
        user=super_admin,
        has_admin_rights=True,
    )

    vehicles = [
        create_vehicle(i, f"Vehicule Team {i}", company) for i in range(1, 5)
    ]
    vehicles += [create_vehicle(5, "Vehicule No Team", company)]
    addresses = [
        create_address(f"Entrepot Team {i}", f"{i}, rue de Rennes", company)
        for i in range(1, 5)
    ]
    addresses += [
        create_address("Entrepot No Team", "1, rue de Paris", company)
    ]

    admins = [
        UserFactory.create(
            email=f"team.admin{i}@test.com",
            password=DEFAULT_PASSWORD,
            first_name="Team",
            last_name=f"Admin {i}",
        )
        for i in range(1, 5)
    ]
    for idx_admin, admin in enumerate(admins):
        EmploymentFactory.create(
            company=company,
            submitter=super_admin,
            user=admins[idx_admin],
            has_admin_rights=True,
        )

    teams = [
        Team(
            name=f"Team {i}",
            company_id=company.id,
            admin_users=admins[:i],
            vehicles=[vehicles[i - 1]],
            known_addresses=[addresses[i - 1]],
        )
        for i in range(1, 5)
    ]

    employees = [
        UserFactory.create(
            email=f"team.employee{i}@test.com",
            password=DEFAULT_PASSWORD,
            first_name="Employee",
            last_name=f"Numero {i}",
        )
        for i in range(1, 6)
    ]

    for idx_e in range(0, 4):
        e = employees[idx_e]
        EmploymentFactory.create(
            company=company,
            submitter=super_admin,
            user=e,
            has_admin_rights=False,
            team=teams[idx_e],
        )

    EmploymentFactory.create(
        company=company,
        submitter=super_admin,
        user=employees[-1],
        has_admin_rights=False,
    )

    db.session.commit()

    for idx_e, e in enumerate(employees):
        log_and_validate_mission(
            mission_name=f"Mission A Valider {idx_e}",
            work_periods=[
                [
                    get_time(how_many_days_ago=3, hour=6),
                    get_time(how_many_days_ago=3, hour=10),
                ]
            ],
            vehicle=vehicles[idx_e],
            company=company,
            employee=e,
        )
        log_and_validate_mission(
            mission_name=f"Mission Non Validée {idx_e}",
            work_periods=[
                [
                    get_time(how_many_days_ago=2, hour=6),
                    get_time(how_many_days_ago=2, hour=10),
                ]
            ],
            vehicle=vehicles[idx_e - 1],
            company=company,
            employee=e,
            validate=False,
        )
    mission_validated = [
        log_and_validate_mission(
            mission_name=f"Mission Validée {idx_e}",
            work_periods=[
                [
                    get_time(how_many_days_ago=1, hour=6),
                    get_time(how_many_days_ago=1, hour=10),
                ]
            ],
            vehicle=vehicles[idx_e - 1],
            company=company,
            employee=e,
            validate=True,
        )
        for idx_e, e in enumerate(employees)
    ]
    for idx_m, m in enumerate(mission_validated):
<<<<<<< HEAD
        with AuthenticatedUserContext(user=super_admin):
            validate_mission(
                mission=m, submitter=super_admin, for_user=employees[idx_m]
=======
        employee = employees[idx_m]
        with AuthenticatedUserContext(user=super_admin):
            validate_mission(
                mission=m, submitter=super_admin, for_user=employee
>>>>>>> 96eb4ca1
            )

    db.session.commit()<|MERGE_RESOLUTION|>--- conflicted
+++ resolved
@@ -8,7 +8,6 @@
     CompanyFactory,
     UserFactory,
     EmploymentFactory,
-    AuthenticatedUserContext,
 )
 from app.seed.helpers import (
     get_time,
@@ -172,16 +171,10 @@
         for idx_e, e in enumerate(employees)
     ]
     for idx_m, m in enumerate(mission_validated):
-<<<<<<< HEAD
-        with AuthenticatedUserContext(user=super_admin):
-            validate_mission(
-                mission=m, submitter=super_admin, for_user=employees[idx_m]
-=======
         employee = employees[idx_m]
         with AuthenticatedUserContext(user=super_admin):
             validate_mission(
                 mission=m, submitter=super_admin, for_user=employee
->>>>>>> 96eb4ca1
             )
 
     db.session.commit()