--- conflicted
+++ resolved
@@ -256,7 +256,6 @@
                 return False
         return True
 
-<<<<<<< HEAD
     def is_holiday(self):
         return (
             len([a for a in self.activities if a.type == ActivityType.OFF]) > 0
@@ -264,7 +263,7 @@
 
     def is_empty(self):
         return len(self.activities) == 0
-=======
+
     def is_deleted(self):
         return all(activity.is_dismissed for activity in self.activities)
 
@@ -272,5 +271,4 @@
         dismissed_times = [a.dismissed_at for a in self.activities]
         if len(dismissed_times) < len(self.activities):
             return None
-        return max_or_none(*dismissed_times)
->>>>>>> 6303d319
+        return max_or_none(*dismissed_times)