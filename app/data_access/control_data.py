import json

import graphene

from app.data_access.mission import MissionOutput
from app.data_access.regulation_computation import (
    RegulationComputationByDayOutput,
)
from app.domain.regulation_computations import get_regulation_computations
from app.helpers.graphene_types import (
    BaseSQLAlchemyObjectType,
    TimeStamp,
    graphene_enum_type,
)
from app.helpers.submitter_type import SubmitterType
from app.models.controller_control import ControllerControl
from app.data_access.employment import EmploymentOutput


class ControllerControlOutput(BaseSQLAlchemyObjectType):
    class Meta:
        model = ControllerControl

    qr_code_generation_time = graphene.Field(TimeStamp, required=True)
    creation_time = graphene.Field(TimeStamp, required=True)
    nb_controlled_days = graphene.Field(
        graphene.Int,
        required=False,
        description="Nombre de jours de travail sur lesquels porte le contrôle",
    )

    employments = graphene.List(
        EmploymentOutput,
        description="Liste des rattachements actifs au moment du contrôle",
    )

    missions = graphene.List(
        MissionOutput,
        mission_id=graphene.Int(
            required=False,
            description="Filtre sur une mission à l'aide de son identifiant",
        ),
        include_dismissed_activities=graphene.Boolean(
            required=False,
            description="Flag pour inclure les activités effacées",
        ),
        description="Liste des missions de l'utilisateur pendant la période de contrôle.",
    )

    history_start_date = graphene.Field(
        graphene.Date,
        required=True,
        description="Date de début de l'historique pouvant être contrôlé",
    )

    regulation_computations_by_day = graphene.List(
        RegulationComputationByDayOutput,
        submitter_type=graphene_enum_type(SubmitterType)(
            required=False,
            description="Version utilisée pour le calcul des dépassements de seuil",
        ),
        description="Résultats de calcul de seuils règlementaires groupés par jour",
    )

<<<<<<< HEAD
    # control_bulletin = graphene.Field(ControlBulletinOutput, required=False)

    siren = graphene.String()
    company_address = graphene.String()
    mission_address_begin = graphene.String()

    def resolve_siren(self, info):
        return json.loads(self.extra).get("siren") if self.extra else None

    def resolve_company_address(self, info):
        return (
            json.loads(self.extra).get("company_address")
            if self.extra
            else None
        )

    def resolve_mission_address_begin(self, info):
        return (
            json.loads(self.extra).get("mission_address_begin")
            if self.extra
            else None
        )

=======
>>>>>>> 0a6a6dc6
    def resolve_employments(
        self,
        info,
    ):
        employments = sorted(
            self.user.active_employments_between(
                self.history_start_date,
                self.history_end_date,
                include_pending_ones=False,
            ),
            key=lambda e: e.start_date,
            reverse=True,
        )
        return employments

    def resolve_missions(self, info, mission_id=None):
        missions, has_next_page = self.user.query_missions_with_limit(
            start_time=self.history_start_date,
            end_time=self.history_end_date,
            limit_fetch_activities=2000,
            max_reception_time=self.qr_code_generation_time,
            mission_id=mission_id,
            include_dismissed_activities=True,
        )
        return missions

    def resolve_history_start_date(self, info):
        return self.history_start_date

    def resolve_regulation_computations_by_day(
        self, info, submitter_type=None
    ):
        regulation_computations_by_day = get_regulation_computations(
            user_id=self.user.id,
            start_date=self.history_start_date,
            end_date=self.history_end_date,
            submitter_type=submitter_type,
            grouped_by_day=True,
        )
        return [
            RegulationComputationByDayOutput(
                day=day_, regulation_computations=computations_
            )
            for day_, computations_ in regulation_computations_by_day.items()
        ]<|MERGE_RESOLUTION|>--- conflicted
+++ resolved
@@ -62,9 +62,6 @@
         description="Résultats de calcul de seuils règlementaires groupés par jour",
     )
 
-<<<<<<< HEAD
-    # control_bulletin = graphene.Field(ControlBulletinOutput, required=False)
-
     siren = graphene.String()
     company_address = graphene.String()
     mission_address_begin = graphene.String()
@@ -86,8 +83,6 @@
             else None
         )
 
-=======
->>>>>>> 0a6a6dc6
     def resolve_employments(
         self,
         info,
