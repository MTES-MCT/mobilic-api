--- conflicted
+++ resolved
@@ -8,11 +8,7 @@
 
 from app import app
 from app.controllers.utils import atomic_transaction
-<<<<<<< HEAD
-from app.data_access.control import ControllerControlOutput
-=======
 from app.data_access.control_data import ControllerControlOutput
->>>>>>> 88127f6e
 from app.data_access.controller_user import ControllerUserOutput
 from app.domain.controller import (
     create_controller_user,
@@ -38,10 +34,6 @@
 from app.helpers.errors import AuthorizationError, InvalidControlToken
 from app.models.controller_control import (
     ControllerControl,
-<<<<<<< HEAD
-    ControlType,
-=======
->>>>>>> 88127f6e
 )
 from app.models.controller_user import ControllerUser
 
