import datetime
import re

import graphene
from flask import jsonify, request, abort, send_file
from flask_apispec import use_kwargs
from webargs import fields

from app import app, db
from app.controllers.utils import Void, atomic_transaction
from app.data_access.certificate import (
    PUBLIC_CERTIFICATION_DATE_FORMAT,
    compute_certified_companies_output,
)
from app.domain.company import (
    change_company_certification_communication_pref,
    get_companies_by_siren,
    get_company_by_siret,
    find_companies_by_name,
    find_certified_companies_query,
    get_current_certificate,
)
<<<<<<< HEAD
from app.domain.permissions import companies_admin
from app.domain.scenario_testing import (
    check_scenario_testing_action_already_exists_this_month,
)
from app.helpers.authentication import AuthenticatedMutation
from app.helpers.authorization import with_authorization_policy
from app.helpers.time import end_of_month
from app.models import Company, ScenarioTesting, Employment
from app.models.scenario_testing import Action
=======
from app.domain.permissions import companies_admin, company_admin
from app.helpers.authentication import AuthenticatedMutation
from app.helpers.authorization import with_authorization_policy
from app.helpers.pdf.company_certificate import (
    generate_company_certificate_pdf,
)
from app.models import Company
>>>>>>> 21a2cce1


@app.route("/companies/public_company_certification", methods=["POST"])
@use_kwargs(
    {"search_input": fields.String(required=True)},
    apply=True,
)
def public_company_certification(search_input):
    search_input = re.sub("[ .-]", "", search_input)
    found_companies = []
    if search_input.isdigit():
        if len(search_input) == 9:
            found_companies = get_companies_by_siren(search_input)
        elif len(search_input) == 14:
            found_company = get_company_by_siret(search_input)
            found_companies = [found_company] if found_company else []
    if len(found_companies) == 0:
        found_companies = find_companies_by_name(search_input)

    certified_company_result = (
        find_certified_companies_query()
        .filter(Company.id.in_([c.id for c in found_companies]))
        .all()
    )
    certified_companies = compute_certified_companies_output(
        certified_company_result, date_format=PUBLIC_CERTIFICATION_DATE_FORMAT
    )

    return jsonify([c for c in certified_companies]), 200


@app.route("/companies/is_company_certified", methods=["POST"])
@use_kwargs(
    {"siren": fields.String(required=True)},
    apply=True,
)
def is_company_certified(siren):
    header_in_request = request.headers.get("X-MOBILIC-CERTIFICATION-KEY")
    if (
        not header_in_request
        or header_in_request != app.config["CERTIFICATION_API_KEY"]
    ):
        abort(401)

    certified_company_result = (
        find_certified_companies_query().filter(Company.siren == siren).all()
    )
    certified_companies = compute_certified_companies_output(
        certified_company_result
    )

    return jsonify([c for c in certified_companies]), 200


class EditCompanyCommunicationSetting(AuthenticatedMutation):
    class Arguments:
        company_ids = graphene.List(
            graphene.Int,
            required=True,
            description="Identifiants des entreprises.",
        )
        accept_certification_communication = graphene.Boolean(
            required=True,
            description="True si la communication sur la certification est acceptée",
        )

    Output = Void

    @classmethod
    @with_authorization_policy(
        companies_admin,
        get_target_from_args=lambda cls, _, info, **kwargs: kwargs[
            "company_ids"
        ],
        error_message="You need to be a company admin to be able to edit company communication settings",
    )
    def mutate(cls, _, info, company_ids, accept_certification_communication):
        with atomic_transaction(commit_at_end=True):
            change_company_certification_communication_pref(
                company_ids, accept_certification_communication
            )

        return Void(success=True)


<<<<<<< HEAD
class AddCertificateInfoResult(AuthenticatedMutation):
    class Arguments:
        employment_id = graphene.Int(
            required=True, description="Identifiant du rattachement"
        )
        scenario = graphene.Argument(
            graphene.String,
            required=True,
            description="Nom du scénario",
        )
        action = graphene.Argument(
            graphene.String,
            required=True,
            description="Type de l'action",
        )

    Output = Void

    @classmethod
    def mutate(cls, _, info, employment_id, scenario, action):

        employment = Employment.query.filter(
            Employment.id == employment_id
        ).one()

        if action != Action.LOAD:
            with atomic_transaction(commit_at_end=True):
                employment.certificate_info_snooze_date = end_of_month(
                    datetime.date.today()
                )

        # check if action result exists already for this month
        if check_scenario_testing_action_already_exists_this_month(
            user_id=employment.user_id, action=action, scenario=scenario
        ):
            return Void(success=False)

        with atomic_transaction(commit_at_end=True):
            new_scenario_testing = ScenarioTesting(
                user_id=employment.user_id,
                scenario=scenario,
                action=action,
            )
            db.session.add(new_scenario_testing)

        return Void(success=True)
=======
@app.route("/companies/download_certificate", methods=["POST"])
@use_kwargs({"company_id": fields.Int(required=True)}, apply=True)
@with_authorization_policy(
    company_admin,
    get_target_from_args=lambda *args, **kwargs: kwargs["company_id"],
)
def download_certificate(company_id):

    company_certification = get_current_certificate(company_id)

    if company_certification:
        pdf = generate_company_certificate_pdf(company_certification)

        return send_file(
            pdf,
            mimetype="application/pdf",
            as_attachment=True,
            cache_timeout=0,
            attachment_filename="Certificat_Mobilic.pdf",
        )
    return "", 204
>>>>>>> 21a2cce1
<|MERGE_RESOLUTION|>--- conflicted
+++ resolved
@@ -20,25 +20,18 @@
     find_certified_companies_query,
     get_current_certificate,
 )
-<<<<<<< HEAD
-from app.domain.permissions import companies_admin
+from app.domain.permissions import companies_admin, company_admin
 from app.domain.scenario_testing import (
     check_scenario_testing_action_already_exists_this_month,
 )
 from app.helpers.authentication import AuthenticatedMutation
 from app.helpers.authorization import with_authorization_policy
+from app.helpers.pdf.company_certificate import (
+    generate_company_certificate_pdf,
+)
 from app.helpers.time import end_of_month
 from app.models import Company, ScenarioTesting, Employment
 from app.models.scenario_testing import Action
-=======
-from app.domain.permissions import companies_admin, company_admin
-from app.helpers.authentication import AuthenticatedMutation
-from app.helpers.authorization import with_authorization_policy
-from app.helpers.pdf.company_certificate import (
-    generate_company_certificate_pdf,
-)
-from app.models import Company
->>>>>>> 21a2cce1
 
 
 @app.route("/companies/public_company_certification", methods=["POST"])
@@ -124,7 +117,6 @@
         return Void(success=True)
 
 
-<<<<<<< HEAD
 class AddCertificateInfoResult(AuthenticatedMutation):
     class Arguments:
         employment_id = graphene.Int(
@@ -171,7 +163,8 @@
             db.session.add(new_scenario_testing)
 
         return Void(success=True)
-=======
+
+
 @app.route("/companies/download_certificate", methods=["POST"])
 @use_kwargs({"company_id": fields.Int(required=True)}, apply=True)
 @with_authorization_policy(
@@ -192,5 +185,4 @@
             cache_timeout=0,
             attachment_filename="Certificat_Mobilic.pdf",
         )
-    return "", 204
->>>>>>> 21a2cce1
+    return "", 204