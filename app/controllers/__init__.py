--- conflicted
+++ resolved
@@ -197,12 +197,10 @@
 
     generate_employment_token = GenerateEmploymentToken.Field()
 
-<<<<<<< HEAD
     create_oauth_token = CreateOauthToken.Field()
     revoke_oauth_token = RevokeOauthToken.Field()
-=======
+
     dismiss_employment_token = DismissEmploymentToken.Field()
->>>>>>> 025b52f9
 
 
 class Queries(
