--- conflicted
+++ resolved
@@ -1,6 +1,3 @@
-<<<<<<< HEAD
-from app.models import User
-=======
 from dateutil.tz import gettz
 from sqlalchemy import desc
 
@@ -12,7 +9,7 @@
     RegulatoryAlert,
     RegulationCheck,
 )
->>>>>>> 42ed36ab
+from app.models import User
 from app.models.location_entry import LocationEntryType
 from app.models.regulation_check import RegulationCheckType
 
@@ -39,31 +36,6 @@
     return all(activity.is_dismissed for activity in activities)
 
 
-<<<<<<< HEAD
-def get_start_end_time_at_employee_validation(mission, users_ids):
-    ret = dict()
-    for user_id in users_ids:
-        employee = User.query.get(user_id)
-        if not employee:
-            continue
-
-        employee_validation = mission.validation_of(user=employee)
-        if not employee_validation or not employee_validation.reception_time:
-            continue
-
-        activities_at_employee_validation_time = mission.activities_for(
-            user=employee,
-            max_reception_time=employee_validation.reception_time,
-        )
-        if len(activities_at_employee_validation_time) == 0:
-            continue
-
-        ret[user_id] = (
-            activities_at_employee_validation_time[0].start_time,
-            activities_at_employee_validation_time[-1].end_time,
-        )
-    return ret
-=======
 def get_mission_start_and_end(mission, user):
     activities = mission.activities_for(user=user)
 
@@ -78,11 +50,8 @@
 def get_mission_start_and_end_from_activities(activities, user):
     user_timezone = gettz(user.timezone_name)
     mission_start = to_tz(activities[0].start_time, user_timezone).date()
-    mission_end = (
-        to_tz(activities[-1].end_time, user_timezone).date()
-        if to_tz(activities[-1].end_time, user_timezone)
-        else None
-    )
+    end_time_user_tz = to_tz(activities[-1].end_time, user_timezone)
+    mission_end = end_time_user_tz.date() if end_time_user_tz else None
     return mission_start, mission_end
 
 
@@ -125,4 +94,28 @@
     ).all()
 
     return len(alerts) == 0
->>>>>>> 42ed36ab
+
+
+def get_start_end_time_at_employee_validation(mission, users_ids):
+    ret = dict()
+    for user_id in users_ids:
+        employee = User.query.get(user_id)
+        if not employee:
+            continue
+
+        employee_validation = mission.validation_of(user=employee)
+        if not employee_validation or not employee_validation.reception_time:
+            continue
+
+        activities_at_employee_validation_time = mission.activities_for(
+            user=employee,
+            max_reception_time=employee_validation.reception_time,
+        )
+        if len(activities_at_employee_validation_time) == 0:
+            continue
+
+        ret[user_id] = (
+            activities_at_employee_validation_time[0].start_time,
+            activities_at_employee_validation_time[-1].end_time,
+        )
+    return ret