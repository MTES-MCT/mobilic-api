--- conflicted
+++ resolved
@@ -1,9 +1,6 @@
-<<<<<<< HEAD
 from app import db
-=======
 from app import mailer
 from app.helpers.authentication import current_user
->>>>>>> 854bccb7
 from app.models import User, CompanyKnownAddress, Vehicle, Employment
 from app.models.employment import _bind_users_to_team
 from app.models.team import Team
