from datetime import datetime, timedelta

from app import db
from app.domain.mission import (
    get_mission_start_and_end_from_activities,
    end_mission_for_user,
)
from app.domain.permissions import company_admin
from app.domain.regulations import compute_regulations
from app.domain.user import get_current_employment_in_company
from app.helpers.authorization import AuthorizationError
from app.helpers.errors import (
    MissionNotAlreadyValidatedByUserError,
    NoActivitiesToValidateError,
    MissionStillRunningError,
<<<<<<< HEAD
=======
    MissionAlreadyAutoValidatedError,
>>>>>>> 6c1da71a
)
from app.helpers.submitter_type import SubmitterType
from app.models import MissionValidation, MissionEnd, MissionAutoValidation
from app.helpers.notification_type import NotificationType
from app.helpers.time import to_tz
from app.models.notification import create_notification
from dateutil.tz import gettz

MIN_MISSION_LIFETIME_FOR_ADMIN_FORCE_VALIDATION = timedelta(days=10)
MIN_LAST_ACTIVITY_LIFETIME_FOR_ADMIN_FORCE_VALIDATION = timedelta(hours=24)


# In case an admin wants to validate a mission for an employee who did not yet validate its mission
# He should not be able to do it, except for two special cases
def pre_check_validate_mission_by_admin(mission, admin_submitter, for_user):
    activities_to_validate = mission.activities_for(for_user)

    # Checks if employee has already validated its mission
    if len(mission.validations_for(for_user)) > 0:
        return

    # Evacuates case where admin is validating for himself
    if (
        for_user.id == admin_submitter.id
        or mission.submitter_id == admin_submitter.id
    ):
        return

    # Special case #1 - mission started more than 10d ago
    mission_start = activities_to_validate[0].start_time
    mission_old_enough = (
        datetime.now() - mission_start
        > MIN_MISSION_LIFETIME_FOR_ADMIN_FORCE_VALIDATION
    )
    if mission_old_enough:
        return

    # Special case #2 - last activity started more than 24h ago and still running
    last_activity_start = activities_to_validate[-1].start_time
    last_activity_is_running = not activities_to_validate[-1].end_time
    last_activity_long_enough = (
        datetime.now() - last_activity_start
        > MIN_LAST_ACTIVITY_LIFETIME_FOR_ADMIN_FORCE_VALIDATION
    )
    if last_activity_long_enough and last_activity_is_running:
        return

    raise MissionNotAlreadyValidatedByUserError()


def validate_mission(
    mission,
    submitter,
    for_user,
    creation_time=None,
    employee_version_start_time=None,
    employee_version_end_time=None,
    is_auto_validation=False,
    is_admin_validation=None,
    justification=None,
):
    validation_time = datetime.now()

    is_admin_validation = (
        is_admin_validation
        if is_admin_validation is not None
        else company_admin(submitter, mission.company_id)
    )

    if not is_auto_validation:
        if not is_admin_validation and for_user.id != submitter.id:
            raise AuthorizationError(
                "Actor is not authorized to validate the mission for the user"
            )
        # Check that employee cannot validate auto-validated missions
        if not is_admin_validation and (
            mission.auto_validated_by_employee_for(for_user)
            or mission.auto_validated_by_admin_for(for_user)
        ):
            raise MissionAlreadyAutoValidatedError()

    activities_to_validate = mission.activities_for(for_user)

    if not activities_to_validate:
        raise NoActivitiesToValidateError(
            "There are no activities in the validation scope."
        )

    if is_auto_validation:
        end_mission_for_user(
            user=for_user, mission=mission, raise_already_ended=False
        )
    else:
        if any([not a.end_time for a in activities_to_validate]):
            raise MissionStillRunningError()

    if not mission.ended_for(for_user):
        db.session.add(
            MissionEnd(
                submitter=submitter,
                reception_time=validation_time,
                user=for_user,
                mission=mission,
                creation_time=creation_time,
            )
        )

    validation = _get_or_create_validation(
        mission,
        None if is_auto_validation else submitter,
        for_user,
        is_admin=is_admin_validation,
        validation_time=validation_time,
        creation_time=creation_time,
        is_auto_validation=is_auto_validation,
        justification=justification,
    )

    if not mission.is_holiday():
        db.session.query(MissionAutoValidation).filter(
            MissionAutoValidation.mission == mission,
            MissionAutoValidation.user == for_user,
        ).delete(synchronize_session=False)
        if not is_admin_validation:
            admin_auto_validation = MissionAutoValidation(
                mission=mission,
                is_admin=True,
                user=for_user,
                reception_time=validation_time,
            )
            db.session.add(admin_auto_validation)

        employment = get_current_employment_in_company(
            user=for_user, company=mission.company
        )
        _compute_regulations_after_validation(
            activities=activities_to_validate,
            is_admin_validation=is_admin_validation,
            user=for_user,
            business=employment.business if employment else None,
            employee_version_start_time=employee_version_start_time,
            employee_version_end_time=employee_version_end_time,
        )

    if not is_admin_validation and is_auto_validation:
        user_timezone = gettz(for_user.timezone_name)

        mission_start_time = (
            activities_to_validate[0].start_time
            if activities_to_validate
            else validation_time
        )

        create_notification(
            user_id=for_user.id,
            notification_type=NotificationType.MISSION_AUTO_VALIDATION,
            data={
                "mission_id": mission.id,
                "mission_name": mission.name,
                "mission_start_date": to_tz(
                    mission_start_time, user_timezone
                ).isoformat(),
            },
        )

    return validation


def _get_or_create_validation(
    mission,
    submitter,
    user,
    is_admin,
    validation_time=None,
    creation_time=None,
    is_auto_validation=False,
    justification=None,
):
    existing_validation = MissionValidation.query.filter(
        MissionValidation.mission_id == mission.id,
        MissionValidation.submitter_id
        == (submitter.id if submitter else None),
        MissionValidation.user_id == (user.id if user else None),
        MissionValidation.is_admin == is_admin,
        MissionValidation.is_auto == is_auto_validation,
    ).one_or_none()

    if existing_validation:
        return existing_validation
    else:
        validation = MissionValidation(
            submitter=submitter,
            mission=mission,
            user=user,
            reception_time=validation_time or datetime.now(),
            is_admin=is_admin,
            creation_time=creation_time,
            is_auto=is_auto_validation,
            justification=justification,
        )
        db.session.add(validation)
        return validation


def _compute_regulations_after_validation(
    activities,
    is_admin_validation,
    user,
    business=None,
    employee_version_start_time=None,
    employee_version_end_time=None,
):
    mission_start, mission_end = get_mission_start_and_end_from_activities(
        activities=activities, user=user
    )
    period_start = (
        min(mission_start, employee_version_start_time.date())
        if employee_version_start_time
        else mission_start
    )

    if employee_version_end_time:
        if mission_end:
            period_end = max(mission_end, employee_version_end_time.date())
        else:
            period_end = employee_version_end_time.date()
    else:
        period_end = mission_end or datetime.now().date()

    submitter_type = (
        SubmitterType.ADMIN if is_admin_validation else SubmitterType.EMPLOYEE
    )
    compute_regulations(
        user=user,
        period_start=period_start,
        period_end=period_end,
        submitter_type=submitter_type,
        business=business,
    )<|MERGE_RESOLUTION|>--- conflicted
+++ resolved
@@ -13,10 +13,7 @@
     MissionNotAlreadyValidatedByUserError,
     NoActivitiesToValidateError,
     MissionStillRunningError,
-<<<<<<< HEAD
-=======
     MissionAlreadyAutoValidatedError,
->>>>>>> 6c1da71a
 )
 from app.helpers.submitter_type import SubmitterType
 from app.models import MissionValidation, MissionEnd, MissionAutoValidation
