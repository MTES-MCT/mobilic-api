from datetime import datetime, timedelta

<<<<<<< HEAD
from dateutil.tz import gettz

from app import db
from app.domain.permissions import company_admin
from app.domain.regulations import compute_regulations
=======
from app import db
from app.domain.mission import get_mission_start_and_end_from_activities
from app.domain.permissions import company_admin
from app.domain.regulations import compute_regulations
from app.domain.user import get_current_employment_in_company
>>>>>>> 42ed36ab
from app.helpers.authorization import AuthorizationError
from app.helpers.errors import (
    MissionNotAlreadyValidatedByUserError,
    NoActivitiesToValidateError,
    MissionStillRunningError,
)
from app.helpers.submitter_type import SubmitterType
from app.models import MissionValidation, MissionEnd

MIN_MISSION_LIFETIME_FOR_ADMIN_FORCE_VALIDATION = timedelta(days=10)
MIN_LAST_ACTIVITY_LIFETIME_FOR_ADMIN_FORCE_VALIDATION = timedelta(hours=24)


<<<<<<< HEAD
def validate_mission(
    mission,
    submitter,
    for_user,
    creation_time=None,
    employee_version_start_time=None,
    employee_version_end_time=None,
):
=======
# In case an admin wants to validate a mission for an employee who did not yet validate its mission
# He should not be able to do it, except for two special cases
def pre_check_validate_mission_by_admin(mission, admin_submitter, for_user):
    activities_to_validate = mission.activities_for(for_user)

    # Checks if employee has already validated its mission
    if len(mission.validations_for(for_user)) > 0:
        return

    # Evacuates case where admin is validating for himself
    if (
        for_user.id == admin_submitter.id
        or mission.submitter_id == admin_submitter.id
    ):
        return

    # Special case #1 - mission started more than 10d ago
    mission_start = activities_to_validate[0].start_time
    mission_old_enough = (
        datetime.now() - mission_start
        > MIN_MISSION_LIFETIME_FOR_ADMIN_FORCE_VALIDATION
    )
    if mission_old_enough:
        return

    # Special case #2 - last activity started more than 24h ago and still running
    last_activity_start = activities_to_validate[-1].start_time
    last_activity_is_running = not activities_to_validate[-1].end_time
    last_activity_long_enough = (
        datetime.now() - last_activity_start
        > MIN_LAST_ACTIVITY_LIFETIME_FOR_ADMIN_FORCE_VALIDATION
    )
    if last_activity_long_enough and last_activity_is_running:
        return

    raise MissionNotAlreadyValidatedByUserError()


def validate_mission(mission, submitter, for_user, creation_time=None):
>>>>>>> 42ed36ab
    validation_time = datetime.now()
    is_admin_validation = company_admin(submitter, mission.company_id)

    if not is_admin_validation and for_user.id != submitter.id:
        raise AuthorizationError(
            "Actor is not authorized to validate the mission for the user"
        )

    activities_to_validate = mission.activities_for(for_user)

    if not activities_to_validate:
        raise NoActivitiesToValidateError(
            "There are no activities in the validation scope."
        )

    if any([not a.end_time for a in activities_to_validate]):
        raise MissionStillRunningError()

    if not mission.ended_for(for_user):
        db.session.add(
            MissionEnd(
                submitter=submitter,
                reception_time=validation_time,
                user=for_user,
                mission=mission,
                creation_time=creation_time,
            )
        )

    validation = _get_or_create_validation(
        mission,
        submitter,
        for_user,
        is_admin=is_admin_validation,
        validation_time=validation_time,
        creation_time=creation_time,
    )

    if not mission.is_holiday():
<<<<<<< HEAD

        start_time = activities_to_validate[0].start_time
        if employee_version_start_time:
            start_time = min(start_time, employee_version_start_time)
        end_time = activities_to_validate[-1].end_time
        if employee_version_end_time:
            end_time = max(end_time, employee_version_end_time)

        _compute_regulations_after_validation(
            start_time=start_time,
            end_time=end_time,
            is_admin_validation=is_admin_validation,
            user=for_user,
=======
        employment = get_current_employment_in_company(
            user=for_user, company=mission.company
        )
        _compute_regulations_after_validation(
            activities_to_validate,
            is_admin_validation,
            for_user,
            business=employment.business if employment else None,
>>>>>>> 42ed36ab
        )

    return validation


def _get_or_create_validation(
    mission,
    submitter,
    user,
    is_admin,
    validation_time=None,
    creation_time=None,
):
    existing_validation = MissionValidation.query.filter(
        MissionValidation.mission_id == mission.id,
        MissionValidation.submitter_id == submitter.id,
        MissionValidation.user_id == (user.id if user else None),
    ).one_or_none()

    if existing_validation:
        return existing_validation
    else:
        validation = MissionValidation(
            submitter=submitter,
            mission=mission,
            user=user,
            reception_time=validation_time or datetime.now(),
            is_admin=is_admin,
            creation_time=creation_time,
        )
        db.session.add(validation)
        return validation


def _compute_regulations_after_validation(
<<<<<<< HEAD
    start_time, end_time, is_admin_validation, user
):
    user_timezone = gettz(user.timezone_name)
    mission_start = to_tz(start_time, user_timezone).date()
    end_time_user_tz = to_tz(end_time, user_timezone)
    mission_end = end_time_user_tz.date() if end_time_user_tz else None
=======
    activities_to_validate, is_admin_validation, user, business=None
):
    mission_start, mission_end = get_mission_start_and_end_from_activities(
        activities=activities_to_validate, user=user
    )
>>>>>>> 42ed36ab
    submitter_type = (
        SubmitterType.ADMIN if is_admin_validation else SubmitterType.EMPLOYEE
    )
    compute_regulations(
        user=user,
        period_start=mission_start,
        period_end=mission_end,
        submitter_type=submitter_type,
        business=business,
    )<|MERGE_RESOLUTION|>--- conflicted
+++ resolved
@@ -1,18 +1,10 @@
 from datetime import datetime, timedelta
 
-<<<<<<< HEAD
-from dateutil.tz import gettz
-
-from app import db
-from app.domain.permissions import company_admin
-from app.domain.regulations import compute_regulations
-=======
 from app import db
 from app.domain.mission import get_mission_start_and_end_from_activities
 from app.domain.permissions import company_admin
 from app.domain.regulations import compute_regulations
 from app.domain.user import get_current_employment_in_company
->>>>>>> 42ed36ab
 from app.helpers.authorization import AuthorizationError
 from app.helpers.errors import (
     MissionNotAlreadyValidatedByUserError,
@@ -26,7 +18,82 @@
 MIN_LAST_ACTIVITY_LIFETIME_FOR_ADMIN_FORCE_VALIDATION = timedelta(hours=24)
 
 
-<<<<<<< HEAD
+# In case an admin wants to validate a mission for an employee who did not yet validate its mission
+# He should not be able to do it, except for two special cases
+def pre_check_validate_mission_by_admin(mission, admin_submitter, for_user):
+    activities_to_validate = mission.activities_for(for_user)
+
+    # Checks if employee has already validated its mission
+    if len(mission.validations_for(for_user)) > 0:
+        return
+
+    # Evacuates case where admin is validating for himself
+    if (
+        for_user.id == admin_submitter.id
+        or mission.submitter_id == admin_submitter.id
+    ):
+        return
+
+    # Special case #1 - mission started more than 10d ago
+    mission_start = activities_to_validate[0].start_time
+    mission_old_enough = (
+        datetime.now() - mission_start
+        > MIN_MISSION_LIFETIME_FOR_ADMIN_FORCE_VALIDATION
+    )
+    if mission_old_enough:
+        return
+
+    # Special case #2 - last activity started more than 24h ago and still running
+    last_activity_start = activities_to_validate[-1].start_time
+    last_activity_is_running = not activities_to_validate[-1].end_time
+    last_activity_long_enough = (
+        datetime.now() - last_activity_start
+        > MIN_LAST_ACTIVITY_LIFETIME_FOR_ADMIN_FORCE_VALIDATION
+    )
+    if last_activity_long_enough and last_activity_is_running:
+        return
+
+    raise MissionNotAlreadyValidatedByUserError()
+
+
+# In case an admin wants to validate a mission for an employee who did not yet validate its mission
+# He should not be able to do it, except for two special cases
+def pre_check_validate_mission_by_admin(mission, admin_submitter, for_user):
+    activities_to_validate = mission.activities_for(for_user)
+
+    # Checks if employee has already validated its mission
+    if len(mission.validations_for(for_user)) > 0:
+        return
+
+    # Evacuates case where admin is validating for himself
+    if (
+        for_user.id == admin_submitter.id
+        or mission.submitter_id == admin_submitter.id
+    ):
+        return
+
+    # Special case #1 - mission started more than 10d ago
+    mission_start = activities_to_validate[0].start_time
+    mission_old_enough = (
+        datetime.now() - mission_start
+        > MIN_MISSION_LIFETIME_FOR_ADMIN_FORCE_VALIDATION
+    )
+    if mission_old_enough:
+        return
+
+    # Special case #2 - last activity started more than 24h ago and still running
+    last_activity_start = activities_to_validate[-1].start_time
+    last_activity_is_running = not activities_to_validate[-1].end_time
+    last_activity_long_enough = (
+        datetime.now() - last_activity_start
+        > MIN_LAST_ACTIVITY_LIFETIME_FOR_ADMIN_FORCE_VALIDATION
+    )
+    if last_activity_long_enough and last_activity_is_running:
+        return
+
+    raise MissionNotAlreadyValidatedByUserError()
+
+
 def validate_mission(
     mission,
     submitter,
@@ -35,47 +102,6 @@
     employee_version_start_time=None,
     employee_version_end_time=None,
 ):
-=======
-# In case an admin wants to validate a mission for an employee who did not yet validate its mission
-# He should not be able to do it, except for two special cases
-def pre_check_validate_mission_by_admin(mission, admin_submitter, for_user):
-    activities_to_validate = mission.activities_for(for_user)
-
-    # Checks if employee has already validated its mission
-    if len(mission.validations_for(for_user)) > 0:
-        return
-
-    # Evacuates case where admin is validating for himself
-    if (
-        for_user.id == admin_submitter.id
-        or mission.submitter_id == admin_submitter.id
-    ):
-        return
-
-    # Special case #1 - mission started more than 10d ago
-    mission_start = activities_to_validate[0].start_time
-    mission_old_enough = (
-        datetime.now() - mission_start
-        > MIN_MISSION_LIFETIME_FOR_ADMIN_FORCE_VALIDATION
-    )
-    if mission_old_enough:
-        return
-
-    # Special case #2 - last activity started more than 24h ago and still running
-    last_activity_start = activities_to_validate[-1].start_time
-    last_activity_is_running = not activities_to_validate[-1].end_time
-    last_activity_long_enough = (
-        datetime.now() - last_activity_start
-        > MIN_LAST_ACTIVITY_LIFETIME_FOR_ADMIN_FORCE_VALIDATION
-    )
-    if last_activity_long_enough and last_activity_is_running:
-        return
-
-    raise MissionNotAlreadyValidatedByUserError()
-
-
-def validate_mission(mission, submitter, for_user, creation_time=None):
->>>>>>> 42ed36ab
     validation_time = datetime.now()
     is_admin_validation = company_admin(submitter, mission.company_id)
 
@@ -115,30 +141,16 @@
     )
 
     if not mission.is_holiday():
-<<<<<<< HEAD
-
-        start_time = activities_to_validate[0].start_time
-        if employee_version_start_time:
-            start_time = min(start_time, employee_version_start_time)
-        end_time = activities_to_validate[-1].end_time
-        if employee_version_end_time:
-            end_time = max(end_time, employee_version_end_time)
-
+        employment = get_current_employment_in_company(
+            user=for_user, company=mission.company
+        )
         _compute_regulations_after_validation(
-            start_time=start_time,
-            end_time=end_time,
+            activities=activities_to_validate,
             is_admin_validation=is_admin_validation,
             user=for_user,
-=======
-        employment = get_current_employment_in_company(
-            user=for_user, company=mission.company
-        )
-        _compute_regulations_after_validation(
-            activities_to_validate,
-            is_admin_validation,
-            for_user,
             business=employment.business if employment else None,
->>>>>>> 42ed36ab
+            employee_version_start_time=employee_version_start_time,
+            employee_version_end_time=employee_version_end_time,
         )
 
     return validation
@@ -174,27 +186,33 @@
 
 
 def _compute_regulations_after_validation(
-<<<<<<< HEAD
-    start_time, end_time, is_admin_validation, user
-):
-    user_timezone = gettz(user.timezone_name)
-    mission_start = to_tz(start_time, user_timezone).date()
-    end_time_user_tz = to_tz(end_time, user_timezone)
-    mission_end = end_time_user_tz.date() if end_time_user_tz else None
-=======
-    activities_to_validate, is_admin_validation, user, business=None
+    activities,
+    is_admin_validation,
+    user,
+    business=None,
+    employee_version_start_time=None,
+    employee_version_end_time=None,
 ):
     mission_start, mission_end = get_mission_start_and_end_from_activities(
-        activities=activities_to_validate, user=user
-    )
->>>>>>> 42ed36ab
+        activities=activities, user=user
+    )
+    start_time = (
+        min(mission_start, employee_version_start_time)
+        if employee_version_start_time
+        else mission_start
+    )
+    end_time = (
+        max(mission_end, employee_version_end_time)
+        if employee_version_end_time
+        else mission_end
+    )
     submitter_type = (
         SubmitterType.ADMIN if is_admin_validation else SubmitterType.EMPLOYEE
     )
     compute_regulations(
         user=user,
-        period_start=mission_start,
-        period_end=mission_end,
+        period_start=start_time,
+        period_end=end_time,
         submitter_type=submitter_type,
         business=business,
     )