import datetime
import os
import secrets
import sys
from datetime import date
from unittest import TestLoader, TextTestRunner

import click
import progressbar
from argon2 import PasswordHasher

from app.domain.certificate_criteria import compute_company_certifications
from app.helpers.oauth.models import ThirdPartyApiKey
from config import TestConfig

from app import app, db
from app.controllers.utils import atomic_transaction
from app.domain.regulations import compute_regulation_for_user
from app.models.user import User
from app.seed import clean as seed_clean
from app.seed import seed as seed_seed


@app.cli.command(with_appcontext=False)
def test():
    app.config.from_object(TestConfig)
    root_project_path = os.path.dirname(app.root_path)
    test_suite = TestLoader().discover(
        os.path.join(app.root_path, "tests"),
        pattern="test_*.py",
        top_level_dir=root_project_path,
    )
    result = TextTestRunner(verbosity=3).run(test_suite)
    if result.wasSuccessful():
        sys.exit(0)
    sys.exit(1)


@app.cli.command(with_appcontext=True)
def clean():
    """Remove all data from database."""
    seed_clean()


@app.cli.command(with_appcontext=True)
def seed():
    """Inject tests data in database."""
    seed_seed()


@app.cli.command("init_regulation_alerts", with_appcontext=True)
@click.argument("part", type=click.INT)
@click.argument("nb_parts", type=click.INT)
def init_regulation_alerts(part, nb_parts):
    """
    Initialize alerts for users from part PART

    NB_PARTS is a number between 1 and 24
    PART is a number between 1 and NB_PARTS.
    It is used to split all users in [NB_PARTS] parts using modulo on user_id.
    """

    if nb_parts < 1 or nb_parts > 24:
        click.echo("ERROR: [nb_parts] should be between 1 and 24")
        sys.exit(1)

    if part < 1 or part > nb_parts:
        click.echo(f"ERROR: [part] should be between 1 and {nb_parts}")
        sys.exit(1)

    print(f"Computing regulation alerts ({part}/{nb_parts})")
    widgets = [progressbar.Percentage(), progressbar.Bar()]
    users = User.query.filter(User.id % nb_parts == part - 1).all()
    max_value = len(users) if users else 0
    print(f"{max_value} users to process")
    bar = progressbar.ProgressBar(widgets=widgets, max_value=max_value).start()
    i = 0
    for user in users:
        with atomic_transaction(commit_at_end=True):
            compute_regulation_for_user(user)
        i += 1
        bar.update(i)
    bar.finish()


@app.cli.command("create_api_key", with_appcontext=True)
@click.argument("client_id", type=click.INT)
def create_api_key(client_id):
    """
    Create an API Key for a given OAuth client

    BEWARE : The outputed API KEY will be encrypted in DB, the one that has to be given the client
    is outputed by this function, and can not be retrieved later.

    """

    token = secrets.token_hex(60)
    print("*****************************************************************")
    print("************* TOKEN TO COMMUNICATE TO THE CLIENT ****************")
    print("*************** DO NOT FORGET TO ADD THE PREFIX *****************")
    print("*****************************************************************")
    print(token)
    print("*****************************************************************")
    print("*****************************************************************")

    ph = PasswordHasher()
    token_hash = ph.hash(token)

    db_model = ThirdPartyApiKey(client_id=client_id, api_key=token_hash)
    db.session.add(db_model)
    db.session.commit()


<<<<<<< HEAD
@app.cli.command("run_certificate", with_appcontext=True)
@click.argument("as_of_date", required=False)
def run_certificate(as_of_date=None):
    """
    Run certificate as of today

    as_of_date is an optional date with format 2023-03-01
    """

    today = (
        datetime.datetime.strptime(as_of_date, "%Y-%m-%d").date()
        if as_of_date is not None
        else date.today()
    )
    compute_company_certifications(today, verbose=True)
=======
@app.cli.command("send_onboarding_emails", with_appcontext=True)
def send_onboarding_emails():
    from app.services.send_onboarding_emails import send_onboarding_emails
    from datetime import date

    app.logger.info("Beginning send_onboarding_emails task")

    send_onboarding_emails(date.today())
    app.logger.info("Ending send_onboarding_emails task")
>>>>>>> 8fe2a773
<|MERGE_RESOLUTION|>--- conflicted
+++ resolved
@@ -111,7 +111,6 @@
     db.session.commit()
 
 
-<<<<<<< HEAD
 @app.cli.command("run_certificate", with_appcontext=True)
 @click.argument("as_of_date", required=False)
 def run_certificate(as_of_date=None):
@@ -127,7 +126,8 @@
         else date.today()
     )
     compute_company_certifications(today, verbose=True)
-=======
+
+
 @app.cli.command("send_onboarding_emails", with_appcontext=True)
 def send_onboarding_emails():
     from app.services.send_onboarding_emails import send_onboarding_emails
@@ -136,5 +136,4 @@
     app.logger.info("Beginning send_onboarding_emails task")
 
     send_onboarding_emails(date.today())
-    app.logger.info("Ending send_onboarding_emails task")
->>>>>>> 8fe2a773
+    app.logger.info("Ending send_onboarding_emails task")