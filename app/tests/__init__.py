import os
from unittest import TestCase
from unittest.mock import patch, MagicMock

from flask.testing import FlaskClient
from flask_migrate import upgrade

<<<<<<< HEAD
from app import app, db, graphql_api_path
=======
from app import app, db, graphql_api_path, graphql_private_api_path
from app.models import User, Company, Employment
from app.models.employment import EmploymentRequestValidationStatus
>>>>>>> 74cbb5e3
from config import TestConfig

MIGRATED_TEST_DB = {"value": False}


def migrate_test_db():
    app.config.from_object(TestConfig)
    if not MIGRATED_TEST_DB["value"]:
        current_dir = os.getcwd()
        os.chdir(os.path.dirname(app.root_path))
        with app.app_context():
            db.engine.execute(
                "DROP schema public CASCADE; CREATE schema public;"
            )
            upgrade()
            MIGRATED_TEST_DB["value"] = True
        os.chdir(current_dir)


class BaseTest(TestCase):
    def setUp(self):
        app.config.from_object(TestConfig)
        app.testing = True
        migrate_test_db()

    def tearDown(self) -> None:
        db.close_all_sessions()
        all_tables = [
            "public." + str(table)
            for table in reversed(db.metadata.sorted_tables)
        ]
        db.engine.execute("TRUNCATE {} CASCADE;".format(", ".join(all_tables)))


class AuthenticatedUserContext:
    def __init__(self, user=None):
        self.mocked_authenticated_user = None
        self.mocked_token_verification = None
        if user:
            self.mocked_token_verification = patch(
                "app.helpers.authentication.verify_jwt_in_request",
                new=MagicMock(return_value=None),
            )
            self.mocked_authenticated_user = patch(
                "flask_jwt_extended.utils.get_current_user",
                new=MagicMock(return_value=user),
            )

    def __enter__(self):
        if self.mocked_authenticated_user:
            self.mocked_token_verification.__enter__()
            self.mocked_authenticated_user.__enter__()
        return self

    def __exit__(self, *args):
        if self.mocked_token_verification:
            self.mocked_authenticated_user.__exit__(*args)
            self.mocked_token_verification.__exit__(*args)


class GraphQLTestClient(FlaskClient, AuthenticatedUserContext):
    def __init__(self, *args, mock_authentication_with_user=None, **kwargs):
        FlaskClient.__init__(self, *args, **kwargs)
        AuthenticatedUserContext.__init__(
            self, user=mock_authentication_with_user
        )

    def __enter__(self):
        FlaskClient.__enter__(self)
        AuthenticatedUserContext.__enter__(self)
        return self

    def __exit__(self, *args):
        AuthenticatedUserContext.__exit__(self, *args)
        FlaskClient.__exit__(self, *args)


def test_post_graphql(
    query, mock_authentication_with_user=None, variables=None, **kwargs
):
    with app.test_client(
        mock_authentication_with_user=mock_authentication_with_user
    ) as c:
        return c.post(
            graphql_api_path,
            json=dict(query=query, variables=variables),
            **kwargs,
        )


<<<<<<< HEAD
app.test_client_class = GraphQLTestClient
=======
def test_post_graphql_unexposed(
    query, mock_authentication_with_user=None, variables=None, **kwargs
):
    with app.test_client(
        mock_authentication_with_user=mock_authentication_with_user
    ) as c:
        return c.post(
            graphql_private_api_path,
            json=dict(query=query, variables=variables),
            **kwargs,
        )


app.test_client_class = GraphQLTestClient


class BaseFactory(factory.alchemy.SQLAlchemyModelFactory):
    class Meta:
        sqlalchemy_session = db.session
        strategy = "build"

    @classmethod
    def create(cls, **kwargs):
        obj = super().create(**kwargs)
        db.session.commit()
        return obj


class CompanyFactory(BaseFactory):
    class Meta:
        model = Company

    usual_name = factory.Sequence(lambda n: f"super corp {n}")
    siren = factory.Sequence(lambda n: n)


class UserFactory(BaseFactory):
    class Meta:
        model = User

    email = factory.Sequence(lambda n: f"test{n}@test.test")
    password = "mybirthday"
    first_name = "Moby"
    last_name = "Lick"
    has_activated_email = True
    has_confirmed_email = True

    @factory.post_generation
    def post(obj, create, extracted, **kwargs):
        if "company" in kwargs:
            generate_func = (
                EmploymentFactory.create if create else EmploymentFactory.build
            )
            generate_func(
                company=kwargs["company"],
                user=obj,
                submitter=obj,
                has_admin_rights=kwargs.get("has_admin_rights", False),
                start_date=kwargs.get("start_date", date(2000, 1, 1)),
                end_date=kwargs.get("end_date", None),
            )


class EmploymentFactory(BaseFactory):
    class Meta:
        model = Employment

    submitter = factory.SubFactory(UserFactory)
    reception_time = datetime(2000, 1, 1)
    validation_time = datetime(2000, 1, 1)
    validation_status = EmploymentRequestValidationStatus.APPROVED

    start_date = date(2000, 1, 1)
    company = factory.SubFactory(CompanyFactory)

    user = factory.SubFactory(UserFactory)
    has_admin_rights = False
>>>>>>> 74cbb5e3
<|MERGE_RESOLUTION|>--- conflicted
+++ resolved
@@ -5,13 +5,10 @@
 from flask.testing import FlaskClient
 from flask_migrate import upgrade
 
-<<<<<<< HEAD
 from app import app, db, graphql_api_path
-=======
 from app import app, db, graphql_api_path, graphql_private_api_path
 from app.models import User, Company, Employment
 from app.models.employment import EmploymentRequestValidationStatus
->>>>>>> 74cbb5e3
 from config import TestConfig
 
 MIGRATED_TEST_DB = {"value": False}
@@ -102,9 +99,6 @@
         )
 
 
-<<<<<<< HEAD
-app.test_client_class = GraphQLTestClient
-=======
 def test_post_graphql_unexposed(
     query, mock_authentication_with_user=None, variables=None, **kwargs
 ):
@@ -118,68 +112,4 @@
         )
 
 
-app.test_client_class = GraphQLTestClient
-
-
-class BaseFactory(factory.alchemy.SQLAlchemyModelFactory):
-    class Meta:
-        sqlalchemy_session = db.session
-        strategy = "build"
-
-    @classmethod
-    def create(cls, **kwargs):
-        obj = super().create(**kwargs)
-        db.session.commit()
-        return obj
-
-
-class CompanyFactory(BaseFactory):
-    class Meta:
-        model = Company
-
-    usual_name = factory.Sequence(lambda n: f"super corp {n}")
-    siren = factory.Sequence(lambda n: n)
-
-
-class UserFactory(BaseFactory):
-    class Meta:
-        model = User
-
-    email = factory.Sequence(lambda n: f"test{n}@test.test")
-    password = "mybirthday"
-    first_name = "Moby"
-    last_name = "Lick"
-    has_activated_email = True
-    has_confirmed_email = True
-
-    @factory.post_generation
-    def post(obj, create, extracted, **kwargs):
-        if "company" in kwargs:
-            generate_func = (
-                EmploymentFactory.create if create else EmploymentFactory.build
-            )
-            generate_func(
-                company=kwargs["company"],
-                user=obj,
-                submitter=obj,
-                has_admin_rights=kwargs.get("has_admin_rights", False),
-                start_date=kwargs.get("start_date", date(2000, 1, 1)),
-                end_date=kwargs.get("end_date", None),
-            )
-
-
-class EmploymentFactory(BaseFactory):
-    class Meta:
-        model = Employment
-
-    submitter = factory.SubFactory(UserFactory)
-    reception_time = datetime(2000, 1, 1)
-    validation_time = datetime(2000, 1, 1)
-    validation_status = EmploymentRequestValidationStatus.APPROVED
-
-    start_date = date(2000, 1, 1)
-    company = factory.SubFactory(CompanyFactory)
-
-    user = factory.SubFactory(UserFactory)
-    has_admin_rights = False
->>>>>>> 74cbb5e3
+app.test_client_class = GraphQLTestClient