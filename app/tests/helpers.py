--- conflicted
+++ resolved
@@ -920,28 +920,6 @@
 
     regulation_computations_by_day = """
         query getUserRegulationComputations(
-<<<<<<< HEAD
-          $userId: Int!
-          $fromDate: Date
-          $toDate: Date
-        ) {
-          user(id: $userId) {
-            regulationComputationsByDay(fromDate: $fromDate, toDate: $toDate) {
-              day
-              regulationComputations {
-                day
-                submitterType
-                regulationChecks {
-                  type
-                  alert {
-                    id
-                  }
-                }
-              }
-            }
-          }
-        }
-=======
             $userId: Int!
             $fromDate: Date
             $toDate: Date
@@ -966,7 +944,6 @@
               }
             }
           }
->>>>>>> 42ed36ab
     """
 
 
