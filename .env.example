--- conflicted
+++ resolved
@@ -6,17 +6,13 @@
 DATABASE_URL=
 CELERY_BROKER_URL=
 
-<<<<<<< HEAD
-# FranceConnect
-=======
 #S3 (scaleway when introduced)
 S3_ACCESS_KEY=
 S3_SECRET_KEY=
 S3_REGION=
 S3_ENDPOINT=
 
-# FranceConnect url and token
->>>>>>> c20c7079
+# FranceConnect
 FC_CLIENT_SECRET=
 FC_URL=
 
